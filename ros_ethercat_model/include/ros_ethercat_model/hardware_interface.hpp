/*********************************************************************
 * Software License Agreement (BSD License)
 *
 *  Copyright (c) 2008, Willow Garage, Inc.
 *  All rights reserved.
 *
 *  Redistribution and use in source and binary forms, with or without
 *  modification, are permitted provided that the following conditions
 *  are met:
 *
 *   * Redistributions of source code must retain the above copyright
 *     notice, this list of conditions and the following disclaimer.
 *   * Redistributions in binary form must reproduce the above
 *     copyright notice, this list of conditions and the following
 *     disclaimer in the documentation and/or other materials provided
 *     with the distribution.
 *   * Neither the name of the Willow Garage nor the names of its
 *     contributors may be used to endorse or promote products derived
 *     from this software without specific prior written permission.
 *
 *  THIS SOFTWARE IS PROVIDED BY THE COPYRIGHT HOLDERS AND CONTRIBUTORS
 *  "AS IS" AND ANY EXPRESS OR IMPLIED WARRANTIES, INCLUDING, BUT NOT
 *  LIMITED TO, THE IMPLIED WARRANTIES OF MERCHANTABILITY AND FITNESS
 *  FOR A PARTICULAR PURPOSE ARE DISCLAIMED. IN NO EVENT SHALL THE
 *  COPYRIGHT OWNER OR CONTRIBUTORS BE LIABLE FOR ANY DIRECT, INDIRECT,
 *  INCIDENTAL, SPECIAL, EXEMPLARY, OR CONSEQUENTIAL DAMAGES (INCLUDING,
 *  BUT NOT LIMITED TO, PROCUREMENT OF SUBSTITUTE GOODS OR SERVICES;
 *  LOSS OF USE, DATA, OR PROFITS; OR BUSINESS INTERRUPTION) HOWEVER
 *  CAUSED AND ON ANY THEORY OF LIABILITY, WHETHER IN CONTRACT, STRICT
 *  LIABILITY, OR TORT (INCLUDING NEGLIGENCE OR OTHERWISE) ARISING IN
 *  ANY WAY OUT OF THE USE OF THIS SOFTWARE, EVEN IF ADVISED OF THE
 *  POSSIBILITY OF SUCH DAMAGE.
 *********************************************************************/

#ifndef ROS_ETHERCAT_MODEL_HARDWARE_INTERFACE_H
#define ROS_ETHERCAT_MODEL_HARDWARE_INTERFACE_H

#include <string>
#include <vector>

#include <ros/ros.h>


namespace ros_ethercat_model
{

class ActuatorState
{
public:
  ActuatorState() :
    device_id_(0),
    position_(0),
    velocity_(0),
    effort_(0),
    commanded_effort_(0),
    last_commanded_current_(0.0),
    last_measured_current_(0.0),
    last_commanded_effort_(0.0),
    last_measured_effort_(0.0),
    max_effort_(0.0),
    motor_voltage_(0.0)
  {
  }

  int device_id_;  //!< Position in EtherCAT chain

<<<<<<< HEAD
  double position_; //!< The position of the motor (in radians)
  double velocity_; //!< The velocity in radians per second
  double effort_; // !< Measured effort in Nm
  double commanded_effort_;
=======
  double position_;  //!< The position of the motor (in radians)
  double velocity_;  //!< The velocity in radians per second
>>>>>>> 2e230446

  double last_commanded_current_;  //!< Current computed based on effort specified in ActuatorCommand (in amps)
  double last_measured_current_;  //!< The measured current (in amps)

  double last_commanded_effort_;  //!< The torque requested in the previous ActuatorCommand (in Nm)
  double last_measured_effort_;  //!< The measured torque (in Nm)

  double max_effort_;  //!< Absolute torque limit for actuator (derived from motor current limit). (in Nm)

  double motor_voltage_;  //!< Motor voltage (in volts)
};

class ActuatorCommand
{
public:
  ActuatorCommand() :
    enable_(0),
    effort_(0)
  {
  }

  bool enable_;  //!< Enable this actuator
  double effort_;  //!< Force to apply (in Nm)
};

/*!
 * \class Actuator
 * The Actuator class provides an interface for the motor controller
 *
 * The ActuatorCommand class is used to enable the motor and set the commanded
 * efforts of the motor (in Nm).
 *
 * The ActuatorState class reports back on the state of the motor
 */
class Actuator
{
public:
  std::string name_;
  ActuatorState state_;
  ActuatorCommand command_;
};

/*!
 * \class CustomHW
 * The CustomHW class provides an easy way to add more hardware to the HardwareInterface.
 * Inherit from that class to add a new type of hardware, containing the data you want.
 * If the hardware doesn't use EtherCAT, constructor and destructor
 * should initialize drivers to communicate with hardware and
 * read and write functions must be implemented accordingly.
 * The read and write functions will be called by RosEthercat functions with same names
 */
class CustomHW
{
public:
  virtual ~CustomHW() {}
  virtual void read(const ros::Time &time) {}
  virtual void write(const ros::Time &time) {}
};

}  // namespace ros_ethercat_model

#endif<|MERGE_RESOLUTION|>--- conflicted
+++ resolved
@@ -64,15 +64,10 @@
 
   int device_id_;  //!< Position in EtherCAT chain
 
-<<<<<<< HEAD
   double position_; //!< The position of the motor (in radians)
   double velocity_; //!< The velocity in radians per second
   double effort_; // !< Measured effort in Nm
   double commanded_effort_;
-=======
-  double position_;  //!< The position of the motor (in radians)
-  double velocity_;  //!< The velocity in radians per second
->>>>>>> 2e230446
 
   double last_commanded_current_;  //!< Current computed based on effort specified in ActuatorCommand (in amps)
   double last_measured_current_;  //!< The measured current (in amps)
