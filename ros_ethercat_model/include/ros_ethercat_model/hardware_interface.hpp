/********************************************************************
* Software License Agreement (BSD License)
*
*  Copyright (c) 2008, Willow Garage, Inc.
*  All rights reserved.
*
*  Redistribution and use in source and binary forms, with or without
*  modification, are permitted provided that the following conditions
*  are met:
*
*   * Redistributions of source code must retain the above copyright
*     notice, this list of conditions and the following disclaimer.
*   * Redistributions in binary form must reproduce the above
*     copyright notice, this list of conditions and the following
*     disclaimer in the documentation and/or other materials provided
*     with the distribution.
*   * Neither the name of the Willow Garage nor the names of its
*     contributors may be used to endorse or promote products derived
*     from this software without specific prior written permission.
*
*  THIS SOFTWARE IS PROVIDED BY THE COPYRIGHT HOLDERS AND CONTRIBUTORS
*  "AS IS" AND ANY EXPRESS OR IMPLIED WARRANTIES, INCLUDING, BUT NOT
*  LIMITED TO, THE IMPLIED WARRANTIES OF MERCHANTABILITY AND FITNESS
*  FOR A PARTICULAR PURPOSE ARE DISCLAIMED. IN NO EVENT SHALL THE
*  COPYRIGHT OWNER OR CONTRIBUTORS BE LIABLE FOR ANY DIRECT, INDIRECT,
*  INCIDENTAL, SPECIAL, EXEMPLARY, OR CONSEQUENTIAL DAMAGES (INCLUDING,
*  BUT NOT LIMITED TO, PROCUREMENT OF SUBSTITUTE GOODS OR SERVICES;
*  LOSS OF USE, DATA, OR PROFITS; OR BUSINESS INTERRUPTION) HOWEVER
*  CAUSED AND ON ANY THEORY OF LIABILITY, WHETHER IN CONTRACT, STRICT
*  LIABILITY, OR TORT (INCLUDING NEGLIGENCE OR OTHERWISE) ARISING IN
*  ANY WAY OUT OF THE USE OF THIS SOFTWARE, EVEN IF ADVISED OF THE
*  POSSIBILITY OF SUCH DAMAGE.
*********************************************************************/

#ifndef ROS_ETHERCAT_MODEL_HARDWARE_INTERFACE_H
#define ROS_ETHERCAT_MODEL_HARDWARE_INTERFACE_H

#include <string>
#include <vector>
<<<<<<< HEAD
#include <hardware_interface/actuator_state_interface.h>
=======
>>>>>>> 2b8ef730
#include <ros_ethercat_model/actuator_command_interface.h>

#include <ros/ros.h>


namespace ros_ethercat_model
{

class ActuatorState
{
public:
  ActuatorState() :
    device_id_(0),
    position_(0),
    clutch_position_(0),
    velocity_(0),
    effort_(0),
    commanded_effort_(0),
    last_commanded_current_(0.0),
    last_measured_current_(0.0),
    last_commanded_effort_(0.0),
    last_measured_effort_(0.0),
    max_effort_(0.0),
    motor_voltage_(0.0),
    flags_(0),
<<<<<<< HEAD
    control_mode_(COMMAND_MODE_PWM)
=======
    command_type_(COMMAND_TYPE_PWM)
>>>>>>> 2b8ef730
  {
  }

  int device_id_;  //!< Position in EtherCAT chain

  double position_;  //!< The position of the motor (in radians)
  double velocity_;  //!< The velocity in radians per second
  double effort_;    //!< Measured effort in Nm
  int effort_raw_;   //!< Raw adc coming from effort sensor;
  double current_;    //!< Current in Amps
  double commanded_effort_;

  double temperature_;  //!< Measured motor temperature in degrees C
  unsigned int flags_;  //!< Motor state

  double clutch_position_;  //!< Position of output of actuator, distally to the clutch.

  double last_commanded_current_;  //!< Current computed based on effort specified in ActuatorCommand (in amps)
  double last_measured_current_;  //!< The measured current (in amps)

  double last_commanded_effort_;  //!< The torque requested in the previous ActuatorCommand (in Nm)
  double last_measured_effort_;  //!< The measured torque (in Nm)

  double max_effort_;  //!< Absolute torque limit for actuator (derived from motor current limit). (in Nm)

  double motor_voltage_;  //!< Motor voltage (in volts)
<<<<<<< HEAD
  ActuatorCommandMode control_mode_;  // switch between pwm and effort
=======
  ActuatorCommandMode command_type_;  // switch between pwm and effort
>>>>>>> 2b8ef730
};

class ActuatorCommand
{
public:
  ActuatorCommand() :
    enable_(0),
    effort_(0)
  {
  }

  bool enable_;  //!< Enable this actuator
  double effort_;  //!< Force to apply (in Nm)
};

/*!
* \class Actuator
* The Actuator class provides an interface for the motor controller
*
* The ActuatorCommand class is used to enable the motor and set the commanded
* efforts of the motor (in Nm).
*
* The ActuatorState class reports back on the state of the motor
*/
class Actuator
{
public:
  std::string name_;
  ActuatorState state_;
  ActuatorCommand command_;
};

/*!
* \class CustomHW
* The CustomHW class provides an easy way to add more hardware to the HardwareInterface.
* Inherit from that class to add a new type of hardware, containing the data you want.
* If the hardware doesn't use EtherCAT, constructor and destructor
* should initialize drivers to communicate with hardware and
* read and write functions must be implemented accordingly.
* The read and write functions will be called by RosEthercat functions with same names
*/
class CustomHW
{
public:
  virtual ~CustomHW() {}
  virtual void read(const ros::Time &time) {}
  virtual void write(const ros::Time &time) {}
};

}  // namespace ros_ethercat_model

#endif<|MERGE_RESOLUTION|>--- conflicted
+++ resolved
@@ -37,10 +37,6 @@
 
 #include <string>
 #include <vector>
-<<<<<<< HEAD
-#include <hardware_interface/actuator_state_interface.h>
-=======
->>>>>>> 2b8ef730
 #include <ros_ethercat_model/actuator_command_interface.h>
 
 #include <ros/ros.h>
@@ -66,11 +62,7 @@
     max_effort_(0.0),
     motor_voltage_(0.0),
     flags_(0),
-<<<<<<< HEAD
-    control_mode_(COMMAND_MODE_PWM)
-=======
     command_type_(COMMAND_TYPE_PWM)
->>>>>>> 2b8ef730
   {
   }
 
@@ -97,11 +89,7 @@
   double max_effort_;  //!< Absolute torque limit for actuator (derived from motor current limit). (in Nm)
 
   double motor_voltage_;  //!< Motor voltage (in volts)
-<<<<<<< HEAD
-  ActuatorCommandMode control_mode_;  // switch between pwm and effort
-=======
   ActuatorCommandMode command_type_;  // switch between pwm and effort
->>>>>>> 2b8ef730
 };
 
 class ActuatorCommand
